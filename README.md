--- conflicted
+++ resolved
@@ -35,7 +35,6 @@
 pip install -U pip
 pip install -r requirements.txt
 
-<<<<<<< HEAD
 # Or install subsets
 # Core only
 pip install -r requirements/base.txt
@@ -45,9 +44,6 @@
 pip install -r requirements/vision.txt
 # + dev tools (pytest, black, isort, flake8, mypy)
 pip install -r requirements/dev.txt
-
-=======
->>>>>>> fb98a67a
 # Option B: Restricted environments (no venv)
 # You can run examples/tests that don't require external packages
 # or install with: python3 -m pip install --break-system-packages -r requirements.txt
